#!/usr/bin/env python

"""This script is a modernized implementation of tweakreg.

"""
import argparse
import copy
import datetime
import sys
import glob
import math
import os
import pickle
from collections import OrderedDict
import traceback

import numpy as np
from astropy.io import fits
from astropy.table import Table
from astropy.coordinates import SkyCoord, Angle
from astropy import units as u
from stsci.tools import fileutil, logutil
from stwcs.wcsutil import headerlet, HSTWCS
import tweakwcs

from drizzlepac import updatehdr
from drizzlepac import util
from drizzlepac.hlautils import astrometric_utils as amutils
from drizzlepac.hlautils import astroquery_utils as aqutils
from drizzlepac.hlautils import analyze as filter
from drizzlepac.hlautils import get_git_rev_info


__taskname__ = 'alignimages'


MIN_CATALOG_THRESHOLD = 3
MIN_OBSERVABLE_THRESHOLD = 10
MIN_CROSS_MATCHES = 3
MIN_FIT_MATCHES = 6
MAX_FIT_RMS = 10  # RMS now in mas, 1.0
MAX_FIT_LIMIT = 1000  # Maximum RMS that a result is useful
MAX_SOURCES_PER_CHIP = 250  # Maximum number of sources per chip to include in source catalog

# Module-level dictionary contains instrument/detector-specific parameters used later on in the script.
detector_specific_params = {"acs": {"hrc": {"fwhmpsf": 0.152,  # 0.073
                                            "classify": True,
                                            "threshold": None},
                                    "sbc": {"fwhmpsf": 0.13,  # 0.065
                                            "classify": False,
                                            "threshold": 2.0},
                                    "wfc": {"fwhmpsf": 0.13,  # 0.076,
                                            "classify": True,
                                            "threshold": -1.1}},
                            "wfc3": {"ir": {"fwhmpsf": 0.25,  # 0.14
                                            "classify": False,
                                            "threshold": None},
                                     "uvis": {"fwhmpsf": 0.152,  # 0.076
                                              "classify": True,
                                              "threshold": None}}}

log = logutil.create_logger('alignimages', level=logutil.logging.INFO, stream=sys.stdout)

__version__ = 0.1
__version_date__ = '15-Feb-2019'

# ----------------------------------------------------------------------------------------------------------
def check_and_get_data(input_list, **pars):
    """Verify that all specified files are present. If not, retrieve them from MAST.

    Parameters
    ----------
    input_list : list
        List of one or more calibrated fits images that will be used for catalog generation.

    Returns
    =======
    total_input_list: list
        list of full filenames

    """
    empty_list = []
    retrieve_list = []    # Actual files retrieved via astroquery and resident on disk
    candidate_list = []   # File names gathered from *_asn.fits file
    ipppssoot_list = []   # ipppssoot names used to avoid duplicate downloads
    total_input_list = []  # Output full filename list of data on disk

    # Loop over the input_list to determine if the item in the input_list is a full association file
    # (*_asn.fits), a full individual image file (aka singleton, *_flt.fits), or a root name specification
    # (association or singleton, ipppssoot).
    for input_item in input_list:
        log.info('Input item: {}'.format(input_item))
        indx = input_item.find('_')

        # Input with a suffix (_xxx.fits)
        if indx != -1:
            lc_input_item = input_item.lower()
            suffix = lc_input_item[indx + 1:indx + 4]
            log.info('file: {}'.format(lc_input_item))
            # For an association, need to open the table and read the image names as this could
            # be a custom association.  The assumption is this file is on local disk when specified
            # in this manner (vs just the ipppssoot of the association).
            # This "if" block just collects the wanted full file names.
            if suffix == 'asn':
                try:
                    asntab = Table.read(input_item, format='fits')
                except FileNotFoundError:
                    log.error('File {} not found.'.format(input_item))
                    return(empty_list)
                for row in asntab:
                    if row['MEMTYPE'].startswith('PROD'):
                        continue
                    memname = row['MEMNAME'].lower().strip()
                    # Need to check if the MEMNAME is a full filename or an ipppssoot
                    if memname.find('_') != -1:
                        candidate_list.append(memname)
                    else:
                        candidate_list.append(memname + '_flc.fits')
            elif suffix in ['flc', 'flt']:
                if lc_input_item not in candidate_list:
                    candidate_list.append(lc_input_item)
            else:
                log.error(
                    'Inappropriate file suffix: {}.  Looking for "asn.fits", '
                    '"flc.fits", or "flt.fits".'.format(
                        suffix))
                return (empty_list)

        # Input is an ipppssoot (association or singleton), nine characters by definition.
        # This "else" block actually downloads the data specified as ipppssoot.
        elif len(input_item) == 9:
            try:
                if input_item not in ipppssoot_list:
                    # An ipppssoot of an individual file which is part of an association cannot be
                    # retrieved from MAST
                    retrieve_list = aqutils.retrieve_observation(input_item, **pars)

                    # If the retrieved list is not empty, add filename(s) to the total_input_list.
                    # Also, update the ipppssoot_list so we do not try to download the data again.  Need
                    # to do this since retrieve_list can be empty because (1) data cannot be acquired (error)
                    # or (2) data is already on disk (ok).
                    if retrieve_list:
                        total_input_list += retrieve_list
                        ipppssoot_list.append(input_item)
                    else:
                        log.error('File {} cannot be retrieved from MAST.'.format(input_item))
                        return(empty_list)
            except Exception:
                exc_type, exc_value, exc_tb = sys.exc_info()
                traceback.print_exception(exc_type, exc_value, exc_tb, file=sys.stdout)

    # Only the retrieve_list files via astroquery have been put into the total_input_list thus far.
    # Now check candidate_list to detect or acquire the requested files from MAST via astroquery.
    for file in candidate_list:
        # If the file is found on disk, add it to the total_input_list and continue
        if glob.glob(file):
            total_input_list.append(file)
            continue
        else:
            log.error('File {} cannot be found on the local disk.'.format(file))
            return(empty_list)

    log.info("TOTAL INPUT LIST: {}".format(total_input_list))
    return(total_input_list)

# -------------------------------------------------------------------------------------------------
def perform_align(input_list, **kwargs):
    """Main calling function.

    Parameters
    ----------
    input_list : list
        List of one or more IPPSSOOTs (rootnames) to align.

    archive : Boolean
        Retain copies of the downloaded files in the astroquery created sub-directories?

    clobber : Boolean
        Download and overwrite existing local copies of input files?

    debug : Boolean
        Attempt to use saved sourcelists stored in pickle files if they exist, or if they do not exist,
        save sourcelists in pickle files for reuse so that step 4 can be skipped for faster subsequent
        debug/development runs??

    update_hdr_wcs : Boolean
        Write newly computed WCS information to image image headers?

    runfile : string
        log file name

    print_fit_parameters : Boolean
        Specify whether or not to print out FIT results for each chip.

    print_git_info : Boolean
        Display git repository information?

    output : Boolean
        Should utils.astrometric_utils.create_astrometric_catalog() generate file 'ref_cat.ecsv' and should
        generate_source_catalogs() generate the .reg region files for every chip of every input image and
        should generate_astrometric_catalog() generate file 'refcatalog.cat'?

    num_sources : int, optional
        Maximum number of **brightest sources per chip** which will be used for cross-matching and fitting.
        If set to None, all sources will be used.

    Updates
    -------
    filtered_table: Astropy Table
        Table which contains processing information and alignment results for every raw image evaluated

    """
    filtered_table = Table()
    run_align(input_list, result=filtered_table, **kwargs)
    return filtered_table


# ------------------------------------------------------------------------------------------------------------


@util.with_logging
def run_align(input_list, archive=False, clobber=False, debug=False, update_hdr_wcs=False, result=None,
              runfile=None, print_fit_parameters=True, print_git_info=False, output=False, num_sources=250):
    """Actual Main calling function.

    Parameters
    ----------
    input_list : list
        List of one or more IPPSSOOTs (rootnames) to align.

    archive : Boolean
        Retain copies of the downloaded files in the astroquery created
        sub-directories?

    clobber : Boolean
        Download and overwrite existing local copies of input files?

    debug : Boolean
        Attempt to use saved sourcelists stored in pickle files if they exist, or if they do not exist, save
        sourcelists in pickle files for reuse so that step 4 can be skipped for faster subsequent
        debug/development runs??

    update_hdr_wcs : Boolean
        Write newly computed WCS information to image image headers?

    result: Table
        name of variable to be updated by subroutine run.

    runfile : string
        log file name

    print_fit_parameters : Boolean
        Specify whether or not to print out FIT results for each chip.

    print_git_info : Boolean
        Display git repository information?

    output : Boolean
        Should utils.astrometric_utils.create_astrometric_catalog() generate file 'ref_cat.ecsv' and should
        generate_source_catalogs() generate the .reg region files for every chip of every input image and
        should generate_astrometric_catalog() generate file 'refcatalog.cat'?

    num_sources : int, optional
        Maximum number of **brightest sources per chip** which will be used for cross-matching and fitting.
        If set to None, all sources will be used.

    Updates
    -------
    filtered_table: Astropy Table
        Table which contains processing information and alignment results for every raw image evaluated

    """
    log.info("*** HLAPIPELINE Processing Version {!s} ({!s}) started at: {!s} ***\n".format(__version__, __version_date__, util._ptime()[0]))

    # Define astrometric catalog list in priority order
    catalog_list = ['GAIADR2', 'GAIADR1']

    # 0: print git info
    if print_git_info:
        log.info("{} STEP 0: Display Git revision info  {}".format("-" * 20, "-" * 49))
        full_path = os.path.dirname(__file__)
        repo_path = None
        if "drizzlepac/drizzlepac" in full_path:
            repo_path = full_path.split("drizzlepac/drizzlepac")[0] + "drizzlepac"
        elif "hlapipeline" in full_path:
            repo_path = full_path.split("drizzlepac")[0] + "drizzlepac"
        else:
            pass
        if not os.path.exists(repo_path): repo_path = None  # protect against non-existent paths
        if repo_path:
            get_git_rev_info.print_rev_id(repo_path)  # Display git repository information
        else:
            log.warning("WARNING: Unable to display Git repository revision information.")

    log.info(input_list)

    try:

        # 1: Interpret input data and optional parameters
        log.info("{} STEP 1: Get data {}".format("-" * 20, "-" * 66))
        zero_dt = starting_dt = datetime.datetime.now()
        log.info(str(starting_dt))
        imglist = check_and_get_data(input_list, archive=archive, clobber=clobber)
        log.info("SUCCESS")

        current_dt = datetime.datetime.now()
        delta_dt = (current_dt - starting_dt).total_seconds()
        log.info('Processing time of [STEP 1]: {} sec'.format(delta_dt))
        starting_dt = current_dt
        # 2: Apply filter to input observations to insure that they meet minimum criteria for being able to be aligned
        log.info(
            "{} STEP 2: Filter data {}".format("-" * 20, "-" * 63))
        filtered_table = filter.analyze_data(imglist)

<<<<<<< HEAD
        # Check the table to determine if there is any viable data to be aligned. The 'doProcess' column
        # (bool) indicates the image/file should or should not be used for alignment purposes.  For filtered
        # data, 'doProcess=0' and 'status=9999' in the table (the status value by default), so there is no
        # need to update the filtered_table here.

        if filtered_table['doProcess'].sum() == 0:
            log.warning(
                "No viable images in filtered table - no processing done.\n")
=======
        # Check the table to determine if there is any viable data to be aligned.  The
        # 'doProcess' column (bool) indicates the image/file should or should not be used
        # for alignment purposes.  For filtered data, 'doProcess=0' and 'status=9999' in the table
        # (the status value by default), so there is no need to update the filtered_table here.
        if filtered_table['doProcess'].sum() == 0:
            log.warning("No viable images in filtered table - no processing done.\n")
>>>>>>> 4cf226d6
            current_dt = datetime.datetime.now()
            delta_dt = (current_dt - starting_dt).total_seconds()
            log.info('Processing time of [STEP 2]: {} sec'.format(delta_dt))
            return

        # Get the list of all "good" files to use for the alignment
        process_list = filtered_table['imageName'][np.where(filtered_table['doProcess'])]
        process_list = list(process_list)  # Convert process_list from numpy list to regular python list
        log.info("SUCCESS")

        # Define fitting algorithm list in priority order
        # The match_relative_fit algorithm must have more than one image as the first image is
        # the reference for the remaining images.
        if len(process_list) > 1:
            fit_algorithm_list = [match_relative_fit, match_2dhist_fit, match_default_fit]
        else:
            fit_algorithm_list = [match_2dhist_fit, match_default_fit]

        current_dt = datetime.datetime.now()
        delta_dt = (current_dt - starting_dt).total_seconds()
        log.info('Processing time of [STEP 2]: {} sec'.format(delta_dt))
        starting_dt = current_dt
        # 3: Build WCS for full set of input observations
        log.info("{} STEP 3: Build WCS {}".format("-" * 20, "-" * 65))
        # refwcs = amutils.build_reference_wcs(process_list)
        log.info("SUCCESS")

        current_dt = datetime.datetime.now()
        delta_dt = (current_dt - starting_dt).total_seconds()
        log.info('Processing time of [STEP 3]: {} sec'.format(delta_dt))
        starting_dt = current_dt
        # 4: Extract catalog of observable sources from each input image
        log.info(
            "{} STEP 4: Source finding {}".format("-" * 20, "-" * 60))
        if debug:
            pickle_filename = "{}.source_catalog.pickle".format(process_list[0])
            if os.path.exists(pickle_filename):
                pickle_in = open(pickle_filename, "rb")
                extracted_sources = pickle.load(pickle_in)
                log.info("Using sourcelist extracted from {} generated during the last run to save time.".format(
                    pickle_filename))
            else:
                extracted_sources = generate_source_catalogs(process_list,
                                                             centering_mode='starfind',
                                                             nlargest=num_sources,
                                                             output=output)
                pickle_out = open(pickle_filename, "wb")
                pickle.dump(extracted_sources, pickle_out)
                pickle_out.close()
                log.info("Wrote {}".format(pickle_filename))
        else:
            extracted_sources = generate_source_catalogs(process_list,
                                                         centering_mode='starfind',
                                                         nlargest=num_sources,
                                                         output=output)

        for imgname in extracted_sources.keys():
            table = extracted_sources[imgname]["catalog_table"]

            # Get the location of the current image in the filtered table
            index = np.where(filtered_table['imageName'] == imgname)[0][0]

            # First ensure sources were found
            if table[1] is None:
                log.warning("No sources found in image {}".format(imgname))
                filtered_table[:]['status'] = 1
                filtered_table[:]['processMsg'] = "No sources found"
                current_dt = datetime.datetime.now()
                delta_dt = (current_dt - starting_dt).total_seconds()
                log.info('Processing time of [STEP 4]: {} sec'.format(delta_dt))
                return

            # The catalog of observable sources must have at least MIN_OBSERVABLE_THRESHOLD entries to be useful
            total_num_sources = 0
            for chipnum in table.keys():
                total_num_sources += len(table[chipnum])

            # Update filtered table with number of found sources
            filtered_table[index]['foundSources'] = total_num_sources

            if total_num_sources < MIN_OBSERVABLE_THRESHOLD:
                log.warning("Not enough sources ({}) found in image {}".format(total_num_sources, imgname))
                filtered_table[:]['status'] = 1
                filtered_table[:]['processMsg'] = "Not enough sources found"
                current_dt = datetime.datetime.now()
                delta_dt = (current_dt - starting_dt).total_seconds()
                log.info('Processing time of [STEP 4]: {} sec'.format(delta_dt))
                return
        log.info("SUCCESS")
        current_dt = datetime.datetime.now()
        delta_dt = (current_dt - starting_dt).total_seconds()
        log.info('Processing time of [STEP 4]: {} sec'.format(delta_dt))
        starting_dt = current_dt
        # 5: Retrieve list of astrometric sources from database

        # Convert input images to tweakwcs-compatible FITSWCS objects and
        # attach source catalogs to them.
        imglist = []
        for group_id, image in enumerate(process_list):
            img = amutils.build_wcscat(image, group_id,
                                       extracted_sources[image]['catalog_table'])
            # add the name of the image to the imglist object
            for im in img:
            #    im.meta['name'] = image
                log.info('im.meta[name] = {}'.format(im.meta['name']))
            imglist.extend(img)
        # store mapping of group_id to filename/chip
        group_id_dict = {}
        for image in imglist:
            group_id_dict["{}_{}".format(image.meta["filename"], image.meta["chip"])] = image.meta["group_id"]

        best_fit_rms = -99999.0
        best_fit_status_dict = {}
        best_fit_qual = 5
        # create pristine copy of imglist that will be used to restore imglist back so it always starts exactly the same
        # for each run.
        orig_imglist = copy.deepcopy(imglist)
        # create dummy list that will be used to preserve imglist best_meta information through the imglist reset process
        temp_imglist = []
        fit_info_dict = OrderedDict()
        reference_catalog_dict = {}
        for algorithm_name in fit_algorithm_list:  # loop over fit algorithm type
            for catalog_index, catalog_name in enumerate(catalog_list):  # loop over astrometric catalog
                log.info("{} STEP 5: Detect astrometric sources {}".format("-" * 20, "-" * 48))
                log.info("Astrometric Catalog: {}".format(catalog_name))
                # store reference catalogs in a dictionary so that generate_astrometric_catalog() doesn't
                #  execute unnecessarily after it's been run once for a given astrometric catalog.
                if catalog_name in reference_catalog_dict:
                    log.info("Using {} reference catalog from earlier this run.".format(catalog_name))
                    reference_catalog = reference_catalog_dict[catalog_name]
                else:
                    log.info("Generating new reference catalog for {};"
                             " Storing it for potential re-use later this run.".format(catalog_name))
                    reference_catalog = generate_astrometric_catalog(process_list,
                                                                     catalog=catalog_name,
                                                                     output=output)
                    reference_catalog_dict[catalog_name] = reference_catalog

                current_dt = datetime.datetime.now()
                delta_dt = (current_dt - starting_dt).total_seconds()
                log.info('Processing time of [STEP 5]: {} sec'.format(delta_dt))
                starting_dt = current_dt

                if len(reference_catalog) < MIN_CATALOG_THRESHOLD:
                    log.warning("Not enough sources found in catalog {}".format(catalog_name))
                    fit_quality = 5
                    if catalog_index < len(catalog_list) - 1:
                        log.info("Try again with other catalog")
                    else:
                        # bail out if not enough sources can be found any of the astrometric catalogs
                        log.warning("ERROR! No astrometric sources found in any catalog. Exiting...")
                        filtered_table['status'][:] = 1
                        filtered_table['processMsg'][:] = "No astrometric sources found"
                        filtered_table['fit_qual'][:] = fit_quality
                        current_dt = datetime.datetime.now()
                        delta_dt = (current_dt - starting_dt).total_seconds()
                        log.info('Processing time of [STEP 5]: {} sec'.format(delta_dt))
                        return (filtered_table)
                else:
                    log.info("{} STEP 5b: Cross matching and "
                         "fitting {}".format("-" * 20, "-" * 47))
                    imglist = copy.deepcopy(orig_imglist)  # reset imglist to pristine state
                    if temp_imglist:
                        for temp_item, item in zip(temp_imglist, imglist):  # migrate best_meta to new imglist
                            item.best_meta = temp_item.best_meta.copy()

                    log.info(
                        "{} Catalog {} matched using {} {}".format("-" * 18,
                                                                   catalog_name,
                                                                   algorithm_name.__name__, "-" * 18))
                    try:
                        # restore group IDs to their pristine state prior to each run.
                        for image in imglist:
                            image.meta["group_id"] = group_id_dict["{}_{}".format(image.meta["filename"], image.meta["chip"])]

                        # execute the correct fitting/matching algorithm
                        imglist = algorithm_name(imglist, reference_catalog)

                        # determine the quality of the fit
                        fit_rms, fit_num, fit_quality, filtered_table, fit_status_dict = \
                            determine_fit_quality(
                                imglist,
                                filtered_table,
                                (catalog_index < (len(catalog_list) - 1)),
                                print_fit_parameters=print_fit_parameters)

                        # save fit algorithm name to dictionary key "fit method" in imglist.
                        for imglist_ctr in range(0, len(imglist)):
                            imglist[imglist_ctr].meta['fit method'] = algorithm_name.__name__
                            imglist[imglist_ctr].meta['fit quality'] = fit_quality

                        # populate fit_info_dict
                        fit_info_dict["{} {}".format(catalog_name, algorithm_name.__name__)] = \
                            fit_status_dict[next(iter(fit_status_dict))]
                        fit_info_dict["{} {}".format(catalog_name,
                            algorithm_name.__name__)]['fit_qual'] = fit_quality

                        # Figure out which fit solution to go with based on fit_quality value and maybe also total_rms
                        if fit_quality < 5:
                            if fit_quality == 1:  # valid, non-comprimised solution with total rms < 10 mas...go with this solution.
                                best_fit_rms = fit_rms
                                for item in imglist:
                                    item.best_meta = item.meta.copy()
                                best_fit_status_dict = fit_status_dict.copy()
                                break  # break out of while loop
                            elif fit_quality < best_fit_qual:  # better solution found. keep looping but with the better solution as "best" for now.
                                log.info("Better solution found!")
                                best_fit_rms = fit_rms
                                for item in imglist:
                                    item.best_meta = item.meta.copy()
                                best_fit_status_dict = fit_status_dict.copy()
                                best_fit_qual = fit_quality
                            elif fit_quality == best_fit_qual:  # new solution same level of fit_quality. Choose whichever one has the lowest total rms as "best" and keep looping.
                                if best_fit_rms >= 0.:
                                    if fit_rms < best_fit_rms:
                                        best_fit_rms = fit_rms
                                        for item in imglist:
                                            item.best_meta = item.meta.copy()
                                        best_fit_status_dict = fit_status_dict.copy()
                            else:  # new solution has worse fit_quality. discard and continue looping.
                                continue
                            # preserve best fit solution so that it can be inserted into a reinitialized imglist next time through.
                            temp_imglist = copy.deepcopy(imglist)
                    except Exception:
                        exc_type, exc_value, exc_tb = sys.exc_info()
                        traceback.print_exception(exc_type, exc_value, exc_tb, file=sys.stdout)
                        log.warning(
                            "WARNING: Catastrophic fitting failure with catalog {} and matching "
                            "algorithm {}.".format(catalog_name,
                                                   algorithm_name.__name__))
                        filtered_table['status'][:] = 1
                        filtered_table['processMsg'][:] = "Fitting failure"
                        # It may be there are additional catalogs and algorithms to try, so keep going
                        fit_quality = 5  # Flag this fit with the 'bad' quality value
                        filtered_table['fit_qual'][:] = fit_quality
                        continue
                    if fit_quality == 1:  # break out of inner  astrometric catalog loop
                        break
            if fit_quality == 1:  # break out of outer fit algorithm loop
                break
        current_dt = datetime.datetime.now()
        delta_dt = (current_dt - starting_dt).total_seconds()
        log.info('Processing time of [STEP 5b]: {} sec'.format(delta_dt))
        starting_dt = current_dt
        # 6: Populate the filtered_table
        log.info(
            "{} STEP 6: Collect up information and populate the filtered table "
            "{}".format("-" * 20, "-" * 20))
        if 0 < best_fit_rms < MAX_FIT_RMS:
            log.info("The fitting process was successful with a best fit total "
                     "rms of {} mas".format(best_fit_rms))
        else:
            log.info(
                "The fitting process was unsuccessful with a best fit total rms "
                "of {} mas".format(best_fit_rms))
        if 0 < best_fit_rms < MAX_FIT_LIMIT:
            # update to the meta information with the lowest rms if it is reasonable
            for item in imglist:
                item.meta.update(item.best_meta)
            filtered_table['status'][:] = 0
            fit_status_dict = best_fit_status_dict .copy()

            # Protect the writing of the table within the best_fit_rms
            info_keys = OrderedDict(imglist[0].meta['fit_info']).keys()
            # Update filtered table with number of matched sources and other information
            for item in imglist:
                imgname = item.meta['name']
                index = np.where(filtered_table['imageName'] == imgname)[0][0]

                if not item.meta['fit_info']['status'].startswith("FAILED"):
                    for tweakwcs_info_key in info_keys:
                        if not tweakwcs_info_key.startswith("matched"):
                            if tweakwcs_info_key.lower() == 'rms':
                                filtered_table[index]['rms_x'] = item.meta['fit_info'][tweakwcs_info_key][0]
                                filtered_table[index]['rms_y'] = item.meta['fit_info'][tweakwcs_info_key][1]

                    filtered_table[index]['fit_method'] = item.meta['fit method']
                    filtered_table[index]['catalog'] = item.meta['fit_info']['catalog']
                    filtered_table[index]['catalogSources'] = len(reference_catalog)
                    filtered_table[index]['matchSources'] = item.meta['fit_info']['nmatches']
                    filtered_table[index]['rms_ra'] = item.meta['fit_info']['RMS_RA'].value
                    filtered_table[index]['rms_dec'] = item.meta['fit_info']['RMS_DEC'].value
                    filtered_table[index]['fit_rms'] = item.meta['fit_info']['FIT_RMS']
                    filtered_table[index]['total_rms'] = item.meta['fit_info']['TOTAL_RMS']
                    filtered_table[index]['offset_x'], filtered_table[index]['offset_y'] = item.meta['fit_info']['shift']
                    filtered_table[index]['scale'] = item.meta['fit_info']['scale'][0]
                    filtered_table[index]['rotation'] = item.meta['fit_info']['rot']

                    # populate filtered_table fields "status", "compromised" and
                    # "processMsg" with fit_status_dict fields "valid", "compromised"
                    # and "reason".
                    explicit_dict_key = "{},{}".format(item.meta['name'], item.meta['chip'])
                    if fit_status_dict[explicit_dict_key]['valid'] is True:
                        filtered_table[index]['status'] = 0
                    else:
                        filtered_table[index]['status'] = 1
                    if fit_status_dict[explicit_dict_key]['compromised'] is False:
                        filtered_table['compromised'] = 0
                    else:
                        filtered_table['compromised'] = 1

                    filtered_table[index]['processMsg'] = fit_status_dict[explicit_dict_key]['reason']
                    filtered_table['fit_qual'][index] = item.meta['fit quality']

        current_dt = datetime.datetime.now()
        delta_dt = (current_dt - starting_dt).total_seconds()
        log.info('Processing time of [STEP 6]: {} sec'.format(delta_dt))
        starting_dt = current_dt
        # 7: Write new fit solution to input image headers
        log.info("{} STEP 7: Update image headers with new WCS information "
                 "{}".format("-" * 20, "-" * 29))
        if (0 < best_fit_rms < 9999.) and update_hdr_wcs:
            headerlet_dict = update_image_wcs_info(imglist)
            for table_index in range(0, len(filtered_table)):
                filtered_table[table_index]['headerletFile'] = headerlet_dict[
                    filtered_table[table_index]['imageName']]
            log.info("SUCCESS")
        else:
            log.info(" STEP SKIPPED")

        current_dt = datetime.datetime.now()
        delta_dt = (current_dt - starting_dt).total_seconds()
        log.info('Processing time of [STEP 7]: {} sec'.format(delta_dt))
        log.info('TOTAL Processing time of {} sec'.format((current_dt - zero_dt).total_seconds()))
        log.info(best_fit_status_dict)
        log.info("-" * 104)

        log.info("-" * 104)
        log.info("                             SUMMARY OF ALL FIT ATTEMPTS")
        for item in fit_info_dict.keys():
            log.info("{} {}".format(item, fit_info_dict[item]))
        log.info("-" * 104)

    except Exception:
        exc_type, exc_value, exc_tb = sys.exc_info()
        traceback.print_exception(exc_type, exc_value, exc_tb, file=sys.stdout)
        if debug:
            foo = input("Hit any key to continue\n")

    finally:

        # Now update the result with the filtered_table contents
        result.meta = filtered_table.meta
        for col in filtered_table.colnames:
            result.add_column(filtered_table[col], name=col)
        filtered_table.pprint(max_width=-1)

# ----------------------------------------------------------------------------------------------------------------------


def match_relative_fit(imglist, reference_catalog):
    """Perform cross-matching and final fit using relative matching algorithm

    Parameters
    ----------
    imglist : list
        List of input image `~tweakwcs.tpwcs.FITSWCS` objects with metadata and source catalogs

    reference_catalog : Table
        Astropy Table of reference sources for this field

    Returns
    --------
    imglist : list
        List of input image `~tweakwcs.tpwcs.FITSWCS` objects with metadata and source catalogs

    """
    log.info("{} STEP 5b: (match_relative_fit) Cross matching and fitting {}".format("-" * 20, "-" * 27))
    # 0: Specify matching algorithm to use
    match = tweakwcs.TPMatch(searchrad=75, separation=0.1, tolerance=2, use2dhist=True)
    # match = tweakwcs.TPMatch(searchrad=250, separation=0.1,
    #                          tolerance=100, use2dhist=False)

    # Align images and correct WCS
    # NOTE: this invocation does not use an astrometric catalog. This call allows all the input images to be aligned in
    # a relative way using the first input image as the reference.
    # 1: Perform relative alignment
    tweakwcs.align_wcs(imglist, None, match=match, expand_refcat=True)

    # Set all the group_id values to be the same so the various images/chips will be aligned to the astrometric
    # reference catalog as an ensemble.
    # astrometric reference catalog as an ensemble. BEWARE: If additional iterations of solutions are to be
    # done, the group_id values need to be restored.
    for image in imglist:
        image.meta["group_id"] = 1234567
    # 2: Perform absolute alignment
    tweakwcs.align_wcs(imglist, reference_catalog, match=match)

    # 3: Interpret RMS values from tweakwcs
    interpret_fit_rms(imglist, reference_catalog)

    return imglist

# ----------------------------------------------------------------------------------------------------------


def match_default_fit(imglist, reference_catalog):
    """Perform cross-matching and final fit using default tolerance matching

    Parameters
    ----------
    imglist : list
        List of input image `~tweakwcs.tpwcs.FITSWCS` objects with metadata and source catalogs

    reference_catalog : Table
        Astropy Table of reference sources for this field

    Returns
    --------
    imglist : list
        List of input image `~tweakwcs.tpwcs.FITSWCS` objects with metadata and source catalogs

    """
    log.info("{} STEP 5b: (match_default_fit) Cross matching and fitting "
             "{}".format("-" * 20, "-" * 27))
    # Specify matching algorithm to use
    match = tweakwcs.TPMatch(searchrad=250, separation=0.1,
                             tolerance=100, use2dhist=False)
    # Align images and correct WCS
    tweakwcs.align_wcs(imglist, reference_catalog, match=match, expand_refcat=False)

    # Interpret RMS values from tweakwcs
    interpret_fit_rms(imglist, reference_catalog)

    return imglist


# ----------------------------------------------------------------------------------------------------------------------


def match_2dhist_fit(imglist, reference_catalog):
    """Perform cross-matching and final fit using 2dHistogram matching

    Parameters
    ----------
    imglist : list
        List of input image `~tweakwcs.tpwcs.FITSWCS` objects with metadata and source catalogs

    reference_catalog : Table
        Astropy Table of reference sources for this field

    Returns
    --------
    imglist : list
        List of input image `~tweakwcs.tpwcs.FITSWCS` objects with metadata and source catalogs

    """
    log.info("{} STEP 5b: (match_2dhist_fit) Cross matching and fitting "
             "{}".format("-" * 20, "-" * 28))
    # Specify matching algorithm to use
    match = tweakwcs.TPMatch(searchrad=75, separation=0.1, tolerance=2.0, use2dhist=True)
    # Align images and correct WCS
    tweakwcs.align_wcs(imglist, reference_catalog, match=match, expand_refcat=False)

    # Interpret RMS values from tweakwcs
    interpret_fit_rms(imglist, reference_catalog)

    return imglist


# ----------------------------------------------------------------------------------------------------------


def determine_fit_quality(imglist, filtered_table, catalogs_remaining, print_fit_parameters=True):
    """Determine the quality of the fit to the data

    Parameters
    ----------
    imglist : list
        output of interpret_fits. Contains sourcelist tables, newly computed WCS info, etc. for every chip of
        every valid input image.  This list should have been  updated, in-place, with the new RMS values;
        specifically,

            * 'FIT_RMS': RMS of the separations between fitted image positions and reference positions
            * 'TOTAL_RMS': mean of the FIT_RMS values for all observations
            * 'NUM_FITS': number of images/group_id's with successful fits included in the TOTAL_RMS

        These entries are added to the 'fit_info' dictionary.

    filtered_table : object
        Astropy Table object containing data pertaining to the associated dataset, including
        the doProcess bool.  It is intended this table is updated by subsequent functions for
        bookkeeping purposes.

    catalogs_remaining : bool
        Specify whether additional catalogs remain to be fit against.

    print_fit_parameters : bool
        Specify whether or not to print out FIT results for each chip

    Returns
    -------
    max_rms_val : float
        The best Total rms determined from all of the images

    num_xmatches: int
        The number of stars used in matching the data


    fit_quality : int
        fit quality category:
            * 1 = valid solution with rms < 10 mas
            * 2 = Valid but compromised solution with rms < 10 mas
            * 3 = Valid solution with RMS >= 10 mas
            * 4 = Valid but compromised solution with RMS >= 10 mas
            * 5 = Not valid solution

    filtered_table : object
        modified filtered_table object

    fit_status_dict : dictionary
        Dictionary containing the following:
            * overall fit validity (Boolean)
            * total (visit-level) RMS value in mas (float)
            * number of matched sources (int)
            * fit compromised status (Boolean)
            * reason fit is considered 'compromised' (only populated if "compromised" field is "True")
    """
    tweakwcs_info_keys = OrderedDict(imglist[0].meta['fit_info']).keys()
    max_rms_val = 1e9
    num_xmatches = 0
    fit_status_dict = {}
    xshifts = []
    yshifts = []
    overall_valid = True
    overall_comp = False
    for item in imglist:
        if item.meta['fit_info']['status'].startswith('FAILED') is False:
            xshifts.append(item.meta['fit_info']['shift'][0])
            yshifts.append(item.meta['fit_info']['shift'][1])

    for item in imglist:
        image_name = item.meta['name']
        chip_num = item.meta['chip']

        # Build fit_status_dict entry
        dict_key = "{},{}".format(image_name, chip_num)
        fit_status_dict[dict_key] = {'valid': False,
                                  'max_rms': max_rms_val,
                                  'num_matches': num_xmatches,
                                  'compromised': False,
                                  'reason': ""}
        # Handle fitting failures (no matches found)
        if item.meta['fit_info']['status'].startswith("FAILED") is True:
            log.warning("No cross matches found in any catalog for {} "
                        "- no processing done.".format(image_name))
            continue
        fit_rms_val = item.meta['fit_info']['FIT_RMS']
        max_rms_val = item.meta['fit_info']['TOTAL_RMS']
        num_xmatches = item.meta['fit_info']['nmatches']
        fit_status_dict[dict_key]['max_rms'] = max_rms_val
        fit_status_dict[dict_key]['num_matches'] = num_xmatches

        if num_xmatches < MIN_CROSS_MATCHES:
            if catalogs_remaining:
                log.warning(
                    "Not enough cross matches found between astrometric"
                    "catalog and sources found in {}".format(image_name))
                continue

        # Execute checks
        nmatches_check = False
        if num_xmatches > 4:
            nmatches_check = True

        radial_offset_check = False
        radial_offset = math.sqrt(
            float(item.meta['fit_info']['shift'][0])**2 +
            float(item.meta['fit_info']['shift'][0])**2) * item.wcs.pscale  # radial offset in arssec
        if float(num_xmatches) * 0.36 > 0.8 + (radial_offset / 10.0)**8:
            radial_offset_check = True

        large_rms_check = True
        if fit_rms_val > 150. or max_rms_val > 150.:
            large_rms_check = False

        # fitRmsCheck = False
        # if fit_rms_val < max_rms_val:
        #     fitRmsCheck = True

        consistency_check = True
        rms_limit = max(item.meta['fit_info']['TOTAL_RMS'], 10.)
        if not math.sqrt(np.std(np.asarray(xshifts)) ** 2 + np.std(
                         np.asarray(yshifts)) ** 2) <= (rms_limit / 1000.0) / (item.wcs.pscale):
            consistency_check = False

        # Decide if fit solutions are valid based on checks
        if not consistency_check:  # Failed consistency check
            fit_status_dict[dict_key]['valid'] = False
            fit_status_dict[dict_key]['compromised'] = False
            fit_status_dict[dict_key]['reason'] = "Consistency violation!"
        elif not large_rms_check:  # RMS value(s) too large
            fit_status_dict[dict_key]['valid'] = False
            fit_status_dict[dict_key]['compromised'] = False
            fit_status_dict[dict_key]['reason'] = "RMS too large (>150 mas)!"
        elif not radial_offset_check:  # Failed radial offset check
            fit_status_dict[dict_key]['valid'] = False
            fit_status_dict[dict_key]['compromised'] = False
            fit_status_dict[dict_key]['reason'] = "Radial offset value too large!"
        elif not nmatches_check:  # Too few matches
            fit_status_dict[dict_key]['valid'] = True
            fit_status_dict[dict_key]['compromised'] = True
            fit_status_dict[dict_key]['reason'] = "Too few matches!"
        else:  # all checks passed. Valid solution.
            fit_status_dict[dict_key]['valid'] = True
            fit_status_dict[dict_key]['compromised'] = False
            fit_status_dict[dict_key]['reason'] = ""
        # for now, generate overall valid and compromised values. Basically, if any of the entries for "valid" is False,
        # "valid" is False, treat the whole dataset as not valid. Same goes for compromised.
        if not fit_status_dict[dict_key]['valid']:
            overall_valid = False
        if fit_status_dict[dict_key]['compromised']:
            overall_comp = True

        log.info('RESULTS FOR {} Chip {}: FIT_RMS = {} mas, TOTAL_RMS = {}'
                 ' mas, NUM =  {}'.format(image_name,
                                          item.meta['chip'],
                                          fit_rms_val,
                                          max_rms_val,
                                          num_xmatches))
        # print fit params to screen
        if print_fit_parameters:
            log.info("{} FIT PARAMETERS {}".format("~" * 35, "~" * 34))
            log.info("image: {}".format(image_name))
            log.info("chip: {}".format(item.meta['chip']))
            log.info("group_id: {}".format(item.meta['group_id']))
            for tweakwcs_info_key in tweakwcs_info_keys:
                if not tweakwcs_info_key.startswith("matched"):
                    log.info("{} : {}".format(tweakwcs_info_key, item.meta['fit_info'][tweakwcs_info_key]))
            log.info("~" * 84)
            log.info("nmatches_check: {} radial_offset_check: {}"
                     " large_rms_check: {},"
                     " consistency_check: {}".format(nmatches_check,
                                                    radial_offset_check,
                                                    large_rms_check,
                                                    consistency_check))


    # determine which fit quality category this latest fit falls into
    if overall_valid is False:
        fit_quality = 5
        log.info("FIT SOLUTION REJECTED")
        filtered_table['status'][:] = 1
        for ctr in range(0, len(filtered_table)):
            filtered_table[ctr]['processMsg'] = fit_status_dict[filtered_table[ctr]['imageName'] + ",1"]["reason"]
    else:
        for ctr in range(0, len(filtered_table)):
            filtered_table[ctr]['processMsg'] = ""
        if overall_comp is False and max_rms_val < 10.:
            log.info("Valid solution with RMS < 10 mas found!")
            fit_quality = 1
        elif overall_comp is True and max_rms_val < 10.:
            log.info("Valid but compromised solution with RMS < 10 mas found!")
            fit_quality = 2
        elif overall_comp is False and max_rms_val >= 10.:
            log.info("Valid solution with RMS >= 10 mas found!")
            fit_quality = 3
        else:
            log.info("Valid but compromised solution with RMS >= 10 mas found!")
            fit_quality = 4

    if print_fit_parameters:
        for item in imglist: log.info(fit_status_dict["{},{}".format(item.meta['name'], item.meta['chip'])])

    if max_rms_val > MAX_FIT_RMS:
        log.info("Total fit RMS value = {} mas greater than the maximum threshold value {}.".format(max_rms_val, MAX_FIT_RMS))
    if not overall_valid:
        log.info("The fit solution for some or all of the images is not valid.")
    if max_rms_val > MAX_FIT_RMS or not overall_valid:
        log.info("Try again with the next catalog")
    else:
        log.info("Fit calculations successful.")
    return max_rms_val, num_xmatches, fit_quality, filtered_table, fit_status_dict


# ----------------------------------------------------------------------------------------------------------------------


def generate_astrometric_catalog(imglist, **pars):
    """Generates a catalog of all sources from an existing astrometric catalog are
       in or near the FOVs of the images in the input list.

    Parameters
    ----------
    imglist : list
        List of one or more calibrated fits images that will be used for catalog generation.

    Returns
    =======
    ref_table : object
        Astropy Table object of the catalog

    """
    # generate catalog
    temp_pars = pars.copy()
    if pars['output'] is True:
        pars['output'] = 'ref_cat.ecsv'
    else:
        pars['output'] = None
    out_catalog = amutils.create_astrometric_catalog(imglist, **pars)
    pars = temp_pars.copy()
    # if the catalog has contents, write the catalog to ascii text file
    if len(out_catalog) > 0 and pars['output']:
        catalog_filename = "refcatalog.cat"
        out_catalog.write(catalog_filename, format="ascii.fast_commented_header")
        log.info("Wrote reference catalog {}.".format(catalog_filename))

    return(out_catalog)


# ----------------------------------------------------------------------------------------------------------------------


def generate_source_catalogs(imglist, **pars):
    """Generates a dictionary of source catalogs keyed by image name.

    Parameters
    ----------
    imglist : list
        List of one or more calibrated fits images that will be used for source detection.

    Returns
    -------
    sourcecatalogdict : dictionary
        a dictionary (keyed by image name) of two-element dictionaries which contain the following:
            * a dictionary of the detector-specific processing parameters
            * an astropy table of position and photometry information of all detected sources
    """
    output = pars.get('output', False)
    sourcecatalogdict = {}
    for imgname in imglist:
        log.info("Image name: {}".format(imgname))

        sourcecatalogdict[imgname] = {}

        # open image
        imghdu = fits.open(imgname)
        imgprimaryheader = imghdu[0].header
        instrument = imgprimaryheader['INSTRUME'].lower()
        detector = imgprimaryheader['DETECTOR'].lower()

        # get instrument/detector-specific image alignment parameters
        if instrument in detector_specific_params.keys():
            if detector in detector_specific_params[instrument].keys():
                detector_pars = detector_specific_params[instrument][detector]
                # to allow generate_source_catalog to get detector specific parameters
                detector_pars.update(pars)
                sourcecatalogdict[imgname]["params"] = detector_pars
            else:
                sys.error("ERROR! Unrecognized detector '{}'. Exiting...".format(detector))
                log.exit("ERROR! Unrecognized detector '{}'. Exiting...".format(detector))
        else:
            sys.error("ERROR! Unrecognized instrument '{}'. Exiting...".format(instrument))
            log.exit("ERROR! Unrecognized instrument '{}'. Exiting...".format(instrument))

        # Identify sources in image, convert coords from chip x, y form to reference WCS sky RA, Dec form.
        imgwcs = HSTWCS(imghdu, 1)
        # Convert fwhmpsf from arsec to pixels
        fwhmpsf_pix = sourcecatalogdict[imgname]["params"]['fwhmpsf'] / imgwcs.pscale
        sourcecatalogdict[imgname]["catalog_table"] = \
            amutils.generate_source_catalog(imghdu, fwhm=fwhmpsf_pix, **detector_pars)

        # write out coord lists to files for diagnostic purposes. Protip: To display the sources in these files in DS9,
        # set the "Coordinate System" option to "Physical" when loading the region file.
        imgroot = os.path.basename(imgname).split('_')[0]
        num_sci = amutils.countExtn(imghdu)
        # Allow user to decide when and how to write out catalogs to files
        if output:
            for chip in range(1, num_sci + 1):
                chip_cat = sourcecatalogdict[imgname]["catalog_table"][chip]
                if chip_cat and len(chip_cat) > 0:
                    regfilename = "{}_sci{}_src.reg".format(imgroot, chip)
                    out_table = Table(chip_cat)
                    # To align with positions of sources in DS9/IRAF
                    out_table['xcentroid'] += 1
                    out_table['ycentroid'] += 1
                    out_table.write(regfilename,
                                    include_names=["xcentroid", "ycentroid"],
                                    format="ascii.fast_commented_header")
                    log.info("Wrote region file {}\n".format(regfilename))
        imghdu.close()
    return(sourcecatalogdict)


# ----------------------------------------------------------------------------------------------------------------------


def update_image_wcs_info(tweakwcs_output):
    """Write newly computed WCS information to image headers and write headerlet files

        Parameters
        ----------
        tweakwcs_output : list
            output of tweakwcs. Contains sourcelist tables, newly computed WCS info, etc. for every chip of every valid
            every valid input image.

        Returns
        -------
        out_headerlet_list : dictionary
            a dictionary of the headerlet files created by this subroutine, keyed by flt/flc fits filename.
        """
    out_headerlet_dict = {}
    for item in tweakwcs_output:
        image_name = item.meta['filename']
        chipnum = item.meta['chip']
        if chipnum == 1:
            chipctr = 1
            hdulist = fits.open(image_name, mode='update')
            num_sci_ext = amutils.countExtn(hdulist)

            # generate wcs name for updated image header, headerlet
            # Just in case header value 'wcs_name' is empty.
            if item.meta['fit method'] == 'match_relative_fit':
                fit_method = 'REL'
            else:
                fit_method = 'IMG'

            if not hdulist['SCI', 1].header['WCSNAME'] or hdulist['SCI', 1].header['WCSNAME'] == "":
                wcs_name = "FIT_{}_{}".format(fit_method, item.meta['catalog_name'])
            else:
                wname = hdulist['sci', 1].header['wcsname']
                if "-" in wname:
                    wcs_name = '{}-FIT_{}_{}'.format(wname[:wname.index('-')],
                                                    fit_method,
                                                    item.meta['fit_info']['catalog'])
                else:
                    wcs_name = '{}-FIT_{}_{}'.format(wname, fit_method, item.meta['fit_info']['catalog'])

            # establish correct mapping to the science extensions
            sci_ext_dict = {}
            for sci_ext_ctr in range(1, num_sci_ext + 1):
                sci_ext_dict["{}".format(sci_ext_ctr)] = fileutil.findExtname(hdulist, 'sci', extver=sci_ext_ctr)

        # update header with new WCS info
        updatehdr.update_wcs(hdulist, sci_ext_dict["{}".format(item.meta['chip'])], item.wcs, wcsname=wcs_name,
                                 reusename=True, verbose=True)
        if chipctr == num_sci_ext:
            # Close updated flc.fits or flt.fits file
            # log.info("CLOSE {}\n".format(image_name))  # TODO: Remove before deployment
            hdulist.flush()
            hdulist.close()

            # Create headerlet
            out_headerlet = headerlet.create_headerlet(image_name, hdrname=wcs_name, wcsname=wcs_name)

            # Update headerlet
            update_headerlet_phdu(item, out_headerlet)

            # Write headerlet
            if image_name.endswith("flc.fits"):
                headerlet_filename = image_name.replace("flc", "flt_hlet")
            if image_name.endswith("flt.fits"):
                headerlet_filename = image_name.replace("flt", "flt_hlet")
            out_headerlet.writeto(headerlet_filename, clobber=True)
            log.info("Wrote headerlet file {}.\n\n".format(headerlet_filename))
            out_headerlet_dict[image_name] = headerlet_filename

            # Attach headerlet as HDRLET extension
            headerlet.attach_headerlet(image_name, headerlet_filename)

        chipctr += 1
    return (out_headerlet_dict)


# --------------------------------------------------------------------------------------------------------------
def update_headerlet_phdu(tweakwcs_item, headerlet):
    """Update the primary header data unit keywords of a headerlet object in-place

    Parameters
    ==========
    tweakwcs_item :
        Basically the output from tweakwcs which contains the cross match and fit information for every chip
        of every valid input image.

    headerlet : headerlet object
        object containing WCS information
    """

    # Get the data to be used as values for FITS keywords
    rms_ra = tweakwcs_item.meta['fit_info']['RMS_RA'].value
    rms_dec = tweakwcs_item.meta['fit_info']['RMS_DEC'].value
    fit_rms = tweakwcs_item.meta['fit_info']['FIT_RMS']
    nmatch = tweakwcs_item.meta['fit_info']['nmatches']
    catalog = tweakwcs_item.meta['fit_info']['catalog']
    fit_method = tweakwcs_item.meta['fit method']

    x_shift = (tweakwcs_item.meta['fit_info']['shift'])[0]
    y_shift = (tweakwcs_item.meta['fit_info']['shift'])[1]
    rot = tweakwcs_item.meta['fit_info']['rot']
    scale = tweakwcs_item.meta['fit_info']['scale'][0]
    skew = tweakwcs_item.meta['fit_info']['skew']

    # Update the existing FITS keywords
    primary_header = headerlet[0].header
    primary_header['RMS_RA'] = rms_ra
    primary_header['RMS_DEC'] = rms_dec
    primary_header['NMATCH'] = nmatch
    primary_header['CATALOG'] = catalog
    primary_header['FITMETH'] = fit_method

    # Create a new FITS keyword
    primary_header['FIT_RMS'] = (fit_rms, 'RMS (mas) of the 2D fit of the headerlet solution')

    # Create the set of HISTORY keywords
    primary_header['HISTORY'] = '~~~~~ FIT PARAMETERS ~~~~~'
    primary_header['HISTORY'] = '{:>15} : {:9.4f} "/pixels'.format('platescale', tweakwcs_item.wcs.pscale)
    primary_header['HISTORY'] = '{:>15} : {:9.4f} pixels'.format('x_shift', x_shift)
    primary_header['HISTORY'] = '{:>15} : {:9.4f} pixels'.format('y_shift', y_shift)
    primary_header['HISTORY'] = '{:>15} : {:9.4f} degrees'.format('rotation', rot)
    primary_header['HISTORY'] = '{:>15} : {:9.4f}'.format('scale', scale)
    primary_header['HISTORY'] = '{:>15} : {:9.4f}'.format('skew', skew)


# ----------------------------------------------------------------------------------------------------------
def interpret_fit_rms(tweakwcs_output, reference_catalog):
    """Interpret the FIT information to convert RMS to physical units

    Parameters
    ----------
    tweakwcs_output : list
        output of tweakwcs. Contains sourcelist tables, newly computed WCS info, etc. for every chip of every valid
        input image.  This list gets updated, in-place, with the new RMS values;
        specifically,

            * 'FIT_RMS': RMS of the separations between fitted image positions and reference positions
            * 'TOTAL_RMS': mean of the FIT_RMS values for all observations
            * 'NUM_FITS': number of images/group_id's with successful fits included in the TOTAL_RMS

        These entries are added to the 'fit_info' dictionary.

    reference_catalog : astropy.Table
        Table of reference source positions used for the fit

    Returns
    -------
    Nothing
    """
    # Start by collecting information by group_id
    group_ids = [info.meta['group_id'] for info in tweakwcs_output]
    # Compress the list to have only unique group_id values to avoid some unnecessary iterations
    group_ids = list(set(group_ids))
    group_dict = {'avg_RMS': None}
    obs_rms = []
    for group_id in group_ids:
        for item in tweakwcs_output:
            # When status = FAILED (fit failed) or REFERENCE (relative alignment done with first image
            # as the reference), skip to the beginning of the loop as there is no 'fit_info'.
            if item.meta['fit_info']['status'] != 'SUCCESS':
                continue
            # Make sure to store data for any particular group_id only once.
            if item.meta['group_id'] == group_id and \
               group_id not in group_dict:
                group_dict[group_id] = {'ref_idx': None, 'FIT_RMS': None}
                log.info("fit_info: {}".format(item.meta['fit_info']))
                tinfo = item.meta['fit_info']
                ref_idx = tinfo['matched_ref_idx']
                fitmask = tinfo['fitmask']
                group_dict[group_id]['ref_idx'] = ref_idx
                ref_RA = reference_catalog[ref_idx]['RA'][fitmask]
                ref_DEC = reference_catalog[ref_idx]['DEC'][fitmask]
                input_RA = tinfo['fit_RA']
                input_DEC = tinfo['fit_DEC']
                img_coords = SkyCoord(input_RA, input_DEC,
                                      unit='deg', frame='icrs')
                ref_coords = SkyCoord(ref_RA, ref_DEC, unit='deg', frame='icrs')
                dra, ddec = img_coords.spherical_offsets_to(ref_coords)
                ra_rms = np.std(dra.to(u.mas))
                dec_rms = np.std(ddec.to(u.mas))
                fit_rms = np.std(Angle(img_coords.separation(ref_coords), unit=u.mas)).value
                group_dict[group_id]['FIT_RMS'] = fit_rms
                group_dict[group_id]['RMS_RA'] = ra_rms
                group_dict[group_id]['RMS_DEC'] = dec_rms

                obs_rms.append(fit_rms)
    # Compute RMS for entire ASN/observation set
    total_rms = np.mean(obs_rms)
    # total_rms = np.sqrt(np.sum(np.array(obs_rms)**2))

    # Now, append computed results to tweakwcs_output
    for item in tweakwcs_output:
        group_id = item.meta['group_id']
        if group_id in group_dict:
            fit_rms = group_dict[group_id]['FIT_RMS']
            ra_rms = group_dict[group_id]['RMS_RA']
            dec_rms = group_dict[group_id]['RMS_DEC']
        else:
            fit_rms = None
            ra_rms = None
            dec_rms = None

        item.meta['fit_info']['FIT_RMS'] = fit_rms
        item.meta['fit_info']['TOTAL_RMS'] = total_rms
        item.meta['fit_info']['NUM_FITS'] = len(group_ids)
        item.meta['fit_info']['RMS_RA'] = ra_rms
        item.meta['fit_info']['RMS_DEC'] = dec_rms
        item.meta['fit_info']['catalog'] = reference_catalog.meta['catalog']


# ----------------------------------------------------------------------------------------------------------------------


if __name__ == '__main__':

    parser = argparse.ArgumentParser(description='Align images')
    parser.add_argument('raw_input_list', nargs='+', help='The Images one '
                        'wishes to align. Valid input formats: '
                        '1. An association name; Example; j92c12345. '
                        '2. A space-separated list of flc.fits (or flt.fits) '
                        'files to align; Example: aaa_flc.fits bbb_flc.fits  '
                        'ccc_flc.fits 3. a simple text file containing a list '
                        'of fits files to align, one per line; '
                        'Example: input_list.txt')

    parser.add_argument('-a', '--archive', required=False, action='store_true',
                        help='Turning on this option will retain '
                             'copies of the downloaded files in the '
                             'astroquery created sub-directories.')

    parser.add_argument('-c', '--clobber', required=False, action='store_true',
                        help='If this option is turned on, the '
                             'program will download new copies of the input '
                             'files, overwriting any existing local copies in '
                             'the working directory')

    parser.add_argument('-d', '--debug', required=False, action='store_true',
                        help='If this option is turned on, the program will '
                             'attempt to use saved sourcelists stored in a '
                             'pickle file generated during a previous run. '
                             'Using a saved sorucelist instead of generating '
                             'new sourcelists greatly reduces overall run '
                             'time. If the pickle file does not exist, the '
                             'program will generate new sourcelists and save '
                             'them in a pickle file named after the first '
                             'input file.')

    parser.add_argument('-g', '--print_git_info', required=False,
                        action='store_true',
                        help='Turning on this option will '
                             'display git repository information at the start '
                             'of the run.')

    parser.add_argument('-o', '--output', required=False, action='store_true',
                        help='If turned on, '
                             'utils.astrometric_utils.create_astrometric_'
                             'catalog() generate file "ref_cat.ecsv", '
                             'generate_source_catalogs() generate the .reg '
                             'region files for every chip of every input '
                             'image and generate_astrometric_catalog() '
                             'generate file "refcatalog.cat".')

    parser.add_argument('-p', '--print_fit_parameters', required=False,
                        action='store_true', help='Turning on this option '
                               'will print out fit results for each chip.')

    parser.add_argument('-u', '--update_hdr_wcs', required=False,
                        action='store_true',
                        help='Turning on this option will write newly '
                             'computed WCS information to image image headers '
                             'and create headerlet files.')
    args = parser.parse_args()

    # Build list of input images
    input_list = []
    for item in args.raw_input_list:
        if os.path.exists(item):
            if item.endswith(".fits"):
                input_list.append(item)
            else:
                with open(item, 'r') as infile:
                    file_lines = infile.readlines()
                for file_line in file_lines:
                    input_list.append(file_line.strip())
        else:
            log.info("{} not found in working directory!".format(item))
            input_list.append(item)

    # Get to it!
    return_value = perform_align(input_list,
                                 archive=args.archive,
                                 clobber=args.clobber,
                                 debug=args.debug,
                                 update_hdr_wcs=args.update_hdr_wcs,
                                 print_fit_parameters=args.print_fit_parameters,
                                 print_git_info=args.print_git_info,
                                 output=args.output)
    log.info(return_value)<|MERGE_RESOLUTION|>--- conflicted
+++ resolved
@@ -312,23 +312,12 @@
             "{} STEP 2: Filter data {}".format("-" * 20, "-" * 63))
         filtered_table = filter.analyze_data(imglist)
 
-<<<<<<< HEAD
-        # Check the table to determine if there is any viable data to be aligned. The 'doProcess' column
-        # (bool) indicates the image/file should or should not be used for alignment purposes.  For filtered
-        # data, 'doProcess=0' and 'status=9999' in the table (the status value by default), so there is no
-        # need to update the filtered_table here.
-
-        if filtered_table['doProcess'].sum() == 0:
-            log.warning(
-                "No viable images in filtered table - no processing done.\n")
-=======
         # Check the table to determine if there is any viable data to be aligned.  The
         # 'doProcess' column (bool) indicates the image/file should or should not be used
         # for alignment purposes.  For filtered data, 'doProcess=0' and 'status=9999' in the table
         # (the status value by default), so there is no need to update the filtered_table here.
         if filtered_table['doProcess'].sum() == 0:
             log.warning("No viable images in filtered table - no processing done.\n")
->>>>>>> 4cf226d6
             current_dt = datetime.datetime.now()
             delta_dt = (current_dt - starting_dt).total_seconds()
             log.info('Processing time of [STEP 2]: {} sec'.format(delta_dt))

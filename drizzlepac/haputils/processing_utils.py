--- conflicted
+++ resolved
@@ -347,7 +347,6 @@
     section_str = "{}{}{}".format(side_dash, str, side_dash)
     return section_str
 
-<<<<<<< HEAD
 def find_flt_keyword (hdu, keyword, extname="SCI", extver=1):
     """Look for the FITS keyword in the Primary and specified extension header
 
@@ -401,7 +400,6 @@
             raise
 
     return value
-=======
 
 def _find_open_files():
     """Useful utility function to identify any open file handles during processing."""
@@ -421,5 +419,4 @@
         except FileNotFoundError:
             continue
 
-    return open_files
->>>>>>> 6759745f
+    return open_files
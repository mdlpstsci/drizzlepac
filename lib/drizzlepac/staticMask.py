--- conflicted
+++ resolved
@@ -187,19 +187,11 @@
         numchips=imagePtr._numchips
 
         log.info("Computing static mask:\n")
-<<<<<<< HEAD
-        
+
         chips = imagePtr.group
         if chips is None:
             chips = imagePtr.getExtensions()
-        
-=======
-
-        chips = imagePtr.group
-        if chips is None:
-            chips = imagePtr.getExtensions()
-
->>>>>>> 65dff78f
+
         #for chip in range(1,numchips+1,1):
         for chip in chips:
             chipid=imagePtr.scienceExt + ','+ str(chip)
